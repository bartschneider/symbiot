--- conflicted
+++ resolved
@@ -5,40 +5,9 @@
 # Redis and Postgres included
 
 services:
-<<<<<<< HEAD
   postgres:
     image: postgres:15-alpine
     container_name: synthora-postgres
-=======
-  # PostgreSQL Database for extraction history
-  postgres:
-    image: postgres:15-alpine
-    container_name: firecrawl-postgres
-    platform: linux/arm64
-    environment:
-      POSTGRES_DB: firecrawl_db
-      POSTGRES_USER: firecrawl_user
-      POSTGRES_PASSWORD: ${DB_PASSWORD:-firecrawl_password}
-      POSTGRES_INITDB_ARGS: "--encoding=UTF-8 --locale=C"
-    ports:
-      - "${DB_PORT:-5433}:5432"
-    volumes:
-      - postgres_data:/var/lib/postgresql/data
-      - ./firecrawl-service/database/init:/docker-entrypoint-initdb.d:ro
-    networks:
-      - sitemap-network
-    restart: unless-stopped
-    healthcheck:
-      test: ["CMD-SHELL", "pg_isready -U firecrawl_user -d firecrawl_db"]
-      interval: 30s
-      timeout: 10s
-      retries: 5
-      start_period: 30s
-
-  # Firecrawl Backend Service
-  firecrawl-backend:
-    image: firecrawl-service:latest
->>>>>>> 602010dd
     platform: linux/arm64
     environment:
       POSTGRES_USER: ${DB_USER:-postgres}
@@ -49,6 +18,7 @@
       - "${DB_PORT:-5432}:5432"
     volumes:
       - postgres_data:/var/lib/postgresql/data
+      - ./firecrawl-service/database/init:/docker-entrypoint-initdb.d:ro
     networks:
       - synthora-network
     restart: unless-stopped
@@ -103,8 +73,6 @@
     environment:
       - NODE_ENV=production
       - PORT=3001
-<<<<<<< HEAD
-=======
       - JWT_SECRET=${JWT_SECRET:-secure-jwt-secret-change-in-production}
       - JWT_EXPIRES_IN=${JWT_EXPIRES_IN:-24h}
       - CORS_ORIGIN=${CORS_ORIGIN:-http://localhost:3030,http://localhost:5173}
@@ -118,26 +86,21 @@
       # Database configuration
       - DB_HOST=postgres
       - DB_PORT=5432
-      - DB_NAME=firecrawl_db
-      - DB_USER=firecrawl_user
-      - DB_PASSWORD=${DB_PASSWORD:-firecrawl_password}
-      - REQUIRE_DATABASE=true
+      - DB_NAME=${DB_NAME:-synthora_prod}
+      - DB_USER=${DB_USER:-postgres}
+      - DB_PASSWORD=${DB_PASSWORD:-password}
+      - REQUIRE_DATABASE=false
       # Playwright ARM64 configuration
       - PLAYWRIGHT_SKIP_BROWSER_DOWNLOAD=true
       - PLAYWRIGHT_BROWSERS_PATH=/usr/bin
       - PLAYWRIGHT_CHROMIUM_EXECUTABLE_PATH=/usr/bin/chromium-browser
->>>>>>> 602010dd
     ports:
       - "${FIRECRAWL_PORT:-3001}:3001"
     networks:
-<<<<<<< HEAD
       - synthora-network
-=======
-      - sitemap-network
     depends_on:
       postgres:
         condition: service_healthy
->>>>>>> 602010dd
     restart: unless-stopped
     healthcheck:
       test: ["CMD", "curl", "-f", "http://localhost:3001/health"]
@@ -197,16 +160,11 @@
     driver: bridge
 
 volumes:
-<<<<<<< HEAD
-=======
   postgres_data:
+    driver: local
+  redis_data:
     driver: local
   firecrawl_logs:
     driver: local
   firecrawl_temp:
-    driver: local
->>>>>>> 602010dd
-  redis_data:
-    driver: local
-  postgres_data:
     driver: local