-- PostgreSQL database initialization for sitemap extraction history
-- This script sets up the complete schema for tracking extraction sessions and URL processing

-- Create database user with appropriate privileges
<<<<<<< HEAD
CREATE USER IF NOT EXISTS windchaser_user WITH PASSWORD 'windchaser_password';

-- Create the database (if not exists)
CREATE DATABASE IF NOT EXISTS windchaser_db OWNER windchaser_user;
=======
DO $$
BEGIN
    IF NOT EXISTS (SELECT FROM pg_catalog.pg_user WHERE usename = 'firecrawl_user') THEN
        CREATE USER firecrawl_user WITH PASSWORD 'firecrawl_password';
    END IF;
END
$$;

-- Create the database (if not exists)
SELECT 'CREATE DATABASE firecrawl_db OWNER firecrawl_user'
WHERE NOT EXISTS (SELECT FROM pg_database WHERE datname = 'firecrawl_db')\gexec
>>>>>>> 602010dd

-- Grant necessary privileges
GRANT ALL PRIVILEGES ON DATABASE windchaser_db TO windchaser_user;

-- Connect to the windchaser database
\c windchaser_db;

-- Enable UUID extension for unique identifiers
CREATE EXTENSION IF NOT EXISTS "uuid-ossp";

-- Create extraction_sessions table
-- Tracks high-level extraction campaigns initiated by users
CREATE TABLE IF NOT EXISTS extraction_sessions (
    id UUID PRIMARY KEY DEFAULT uuid_generate_v4(),
    user_id VARCHAR(255) NOT NULL,
    session_name VARCHAR(500),
    source_url TEXT NOT NULL,
    total_urls INTEGER NOT NULL DEFAULT 0,
    successful_urls INTEGER NOT NULL DEFAULT 0,
    failed_urls INTEGER NOT NULL DEFAULT 0,
    processing_time_ms BIGINT,
    status VARCHAR(50) NOT NULL DEFAULT 'pending' CHECK (status IN ('pending', 'processing', 'completed', 'failed', 'cancelled')),
    error_message TEXT,
    chunk_size INTEGER DEFAULT 25,
    max_retries INTEGER DEFAULT 3,
    created_at TIMESTAMP WITH TIME ZONE DEFAULT NOW(),
    started_at TIMESTAMP WITH TIME ZONE,
    completed_at TIMESTAMP WITH TIME ZONE,
    updated_at TIMESTAMP WITH TIME ZONE DEFAULT NOW()
);

-- Create url_extractions table  
-- Tracks individual URL processing with detailed status and metadata
CREATE TABLE IF NOT EXISTS url_extractions (
    id UUID PRIMARY KEY DEFAULT uuid_generate_v4(),
    session_id UUID NOT NULL REFERENCES extraction_sessions(id) ON DELETE CASCADE,
    url TEXT NOT NULL,
    chunk_number INTEGER NOT NULL DEFAULT 1,
    sequence_number INTEGER NOT NULL DEFAULT 1,
    status VARCHAR(50) NOT NULL DEFAULT 'pending' CHECK (status IN ('pending', 'processing', 'success', 'failed', 'skipped')),
    http_status_code INTEGER,
    content_size_bytes BIGINT,
    processing_time_ms INTEGER,
    error_code VARCHAR(100),
    error_message TEXT,
    markdown_content TEXT,
    title VARCHAR(1000),
    description TEXT,
    images_count INTEGER DEFAULT 0,
    retry_count INTEGER DEFAULT 0,
    last_retry_at TIMESTAMP WITH TIME ZONE,
    created_at TIMESTAMP WITH TIME ZONE DEFAULT NOW(),
    processed_at TIMESTAMP WITH TIME ZONE,
    updated_at TIMESTAMP WITH TIME ZONE DEFAULT NOW()
);

-- Create extraction_retries table
-- Tracks retry attempts with detailed failure analysis
CREATE TABLE IF NOT EXISTS extraction_retries (
    id UUID PRIMARY KEY DEFAULT uuid_generate_v4(),
    original_extraction_id UUID NOT NULL REFERENCES url_extractions(id) ON DELETE CASCADE,
    retry_session_id UUID NOT NULL REFERENCES extraction_sessions(id) ON DELETE CASCADE,
    attempt_number INTEGER NOT NULL DEFAULT 1,
    previous_error_code VARCHAR(100),
    previous_error_message TEXT,
    retry_strategy VARCHAR(100),
    status VARCHAR(50) NOT NULL DEFAULT 'pending' CHECK (status IN ('pending', 'processing', 'success', 'failed')),
    error_code VARCHAR(100),
    error_message TEXT,
    processing_time_ms INTEGER,
    created_at TIMESTAMP WITH TIME ZONE DEFAULT NOW(),
    completed_at TIMESTAMP WITH TIME ZONE,
    CONSTRAINT unique_retry_attempt UNIQUE (original_extraction_id, retry_session_id, attempt_number)
);

-- Create indexes for optimal query performance
CREATE INDEX IF NOT EXISTS idx_extraction_sessions_user_id ON extraction_sessions(user_id);
CREATE INDEX IF NOT EXISTS idx_extraction_sessions_status ON extraction_sessions(status);
CREATE INDEX IF NOT EXISTS idx_extraction_sessions_created_at ON extraction_sessions(created_at);
CREATE INDEX IF NOT EXISTS idx_extraction_sessions_source_url ON extraction_sessions(source_url);

CREATE INDEX IF NOT EXISTS idx_url_extractions_session_id ON url_extractions(session_id);
CREATE INDEX IF NOT EXISTS idx_url_extractions_url ON url_extractions(url);
CREATE INDEX IF NOT EXISTS idx_url_extractions_status ON url_extractions(status);
CREATE INDEX IF NOT EXISTS idx_url_extractions_chunk_number ON url_extractions(chunk_number);
CREATE INDEX IF NOT EXISTS idx_url_extractions_created_at ON url_extractions(created_at);
CREATE INDEX IF NOT EXISTS idx_url_extractions_error_code ON url_extractions(error_code);

CREATE INDEX IF NOT EXISTS idx_extraction_retries_original_id ON extraction_retries(original_extraction_id);
CREATE INDEX IF NOT EXISTS idx_extraction_retries_session_id ON extraction_retries(retry_session_id);
CREATE INDEX IF NOT EXISTS idx_extraction_retries_status ON extraction_retries(status);

-- Create composite indexes for complex queries
CREATE INDEX IF NOT EXISTS idx_url_extractions_session_status ON url_extractions(session_id, status);
CREATE INDEX IF NOT EXISTS idx_url_extractions_user_status ON url_extractions(session_id, status) WHERE status = 'failed';

-- Create views for commonly used queries
CREATE OR REPLACE VIEW session_statistics AS
SELECT 
    s.id,
    s.user_id,
    s.session_name,
    s.source_url,
    s.status,
    s.total_urls,
    s.successful_urls,
    s.failed_urls,
    s.processing_time_ms,
    s.created_at,
    s.completed_at,
    ROUND(
        CASE 
            WHEN s.total_urls > 0 THEN (s.successful_urls::FLOAT / s.total_urls * 100)
            ELSE 0 
        END, 2
    ) AS success_rate_percent,
    COUNT(r.id) AS total_retries,
    COUNT(CASE WHEN r.status = 'success' THEN 1 END) AS successful_retries
FROM extraction_sessions s
LEFT JOIN extraction_retries r ON s.id = r.retry_session_id
GROUP BY s.id, s.user_id, s.session_name, s.source_url, s.status, 
         s.total_urls, s.successful_urls, s.failed_urls, s.processing_time_ms,
         s.created_at, s.completed_at;

-- Create view for retryable URLs
CREATE OR REPLACE VIEW retryable_urls AS
SELECT 
    ue.id as extraction_id,
    ue.session_id,
    ue.url,
    ue.error_code,
    ue.error_message,
    ue.retry_count,
    ue.last_retry_at,
    ue.created_at,
    s.user_id,
    s.source_url,
    s.session_name,
    COALESCE(r.max_attempts, 0) as retry_attempts
FROM url_extractions ue
JOIN extraction_sessions s ON ue.session_id = s.id
LEFT JOIN (
    SELECT 
        original_extraction_id,
        COUNT(*) as max_attempts
    FROM extraction_retries 
    GROUP BY original_extraction_id
) r ON ue.id = r.original_extraction_id
WHERE ue.status = 'failed' 
AND (ue.retry_count < s.max_retries OR s.max_retries = 0);

-- Create function to update session statistics
CREATE OR REPLACE FUNCTION update_session_statistics()
RETURNS TRIGGER AS $$
BEGIN
    UPDATE extraction_sessions 
    SET 
        successful_urls = (
            SELECT COUNT(*) 
            FROM url_extractions 
            WHERE session_id = NEW.session_id AND status = 'success'
        ),
        failed_urls = (
            SELECT COUNT(*) 
            FROM url_extractions 
            WHERE session_id = NEW.session_id AND status = 'failed'
        ),
        updated_at = NOW()
    WHERE id = NEW.session_id;
    
    RETURN NEW;
END;
$$ LANGUAGE plpgsql;

-- Create trigger to automatically update session statistics
DROP TRIGGER IF EXISTS trigger_update_session_stats ON url_extractions;
CREATE TRIGGER trigger_update_session_stats
    AFTER INSERT OR UPDATE OF status ON url_extractions
    FOR EACH ROW
    EXECUTE FUNCTION update_session_statistics();

-- Create function to update timestamps
CREATE OR REPLACE FUNCTION update_updated_at_column()
RETURNS TRIGGER AS $$
BEGIN
    NEW.updated_at = NOW();
    RETURN NEW;
END;
$$ LANGUAGE plpgsql;

-- Create triggers for automatic timestamp updates
DROP TRIGGER IF EXISTS trigger_extraction_sessions_updated_at ON extraction_sessions;
CREATE TRIGGER trigger_extraction_sessions_updated_at
    BEFORE UPDATE ON extraction_sessions
    FOR EACH ROW
    EXECUTE FUNCTION update_updated_at_column();

DROP TRIGGER IF EXISTS trigger_url_extractions_updated_at ON url_extractions;
CREATE TRIGGER trigger_url_extractions_updated_at
    BEFORE UPDATE ON url_extractions
    FOR EACH ROW
    EXECUTE FUNCTION update_updated_at_column();

-- Grant privileges to the windchaser user
GRANT ALL PRIVILEGES ON ALL TABLES IN SCHEMA public TO windchaser_user;
GRANT ALL PRIVILEGES ON ALL SEQUENCES IN SCHEMA public TO windchaser_user;
GRANT EXECUTE ON ALL FUNCTIONS IN SCHEMA public TO windchaser_user;

-- Create sample data for testing (optional)
-- This can be commented out for production
/*
INSERT INTO extraction_sessions (user_id, session_name, source_url, total_urls, status) 
VALUES ('test-user-1', 'Sample Extraction', 'https://example.com', 10, 'completed');
*/<|MERGE_RESOLUTION|>--- conflicted
+++ resolved
@@ -2,24 +2,17 @@
 -- This script sets up the complete schema for tracking extraction sessions and URL processing
 
 -- Create database user with appropriate privileges
-<<<<<<< HEAD
-CREATE USER IF NOT EXISTS windchaser_user WITH PASSWORD 'windchaser_password';
-
--- Create the database (if not exists)
-CREATE DATABASE IF NOT EXISTS windchaser_db OWNER windchaser_user;
-=======
 DO $$
 BEGIN
-    IF NOT EXISTS (SELECT FROM pg_catalog.pg_user WHERE usename = 'firecrawl_user') THEN
-        CREATE USER firecrawl_user WITH PASSWORD 'firecrawl_password';
+    IF NOT EXISTS (SELECT FROM pg_catalog.pg_user WHERE usename = 'windchaser_user') THEN
+        CREATE USER windchaser_user WITH PASSWORD 'windchaser_password';
     END IF;
 END
 $$;
 
 -- Create the database (if not exists)
-SELECT 'CREATE DATABASE firecrawl_db OWNER firecrawl_user'
-WHERE NOT EXISTS (SELECT FROM pg_database WHERE datname = 'firecrawl_db')\gexec
->>>>>>> 602010dd
+SELECT 'CREATE DATABASE windchaser_db OWNER windchaser_user'
+WHERE NOT EXISTS (SELECT FROM pg_database WHERE datname = 'windchaser_db')\gexec
 
 -- Grant necessary privileges
 GRANT ALL PRIVILEGES ON DATABASE windchaser_db TO windchaser_user;
